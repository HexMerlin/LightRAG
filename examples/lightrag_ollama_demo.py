import os
import logging

logging.basicConfig(format="%(levelname)s:%(message)s", level=logging.INFO)

from lightrag import LightRAG, QueryParam
from lightrag.llm import ollama_model_complete, ollama_embedding
from lightrag.utils import EmbeddingFunc

WORKING_DIR = "./dickens"

if not os.path.exists(WORKING_DIR):
    os.mkdir(WORKING_DIR)

rag = LightRAG(
    working_dir=WORKING_DIR,
    llm_model_func=ollama_model_complete,
    llm_model_name="gemma2:2b",
    llm_model_max_async=4,
    llm_model_max_token_size=32768,
    llm_model_kwargs={"host": "http://localhost:11434", "options": {"num_ctx": 32768}},
    embedding_func=EmbeddingFunc(
        embedding_dim=768,
        max_token_size=8192,
        func=lambda texts: ollama_embedding(
            texts, embed_model="nomic-embed-text", host="http://localhost:11434"
        ),
    ),
)

<<<<<<< HEAD
with open("./book.txt") as f:
=======

with open("./book.txt", "r", encoding="utf-8") as f:
>>>>>>> b2021216
    rag.insert(f.read())

# Perform naive search
print(
    rag.query("What are the top themes in this story?", param=QueryParam(mode="naive"))
)

# Perform local search
print(
    rag.query("What are the top themes in this story?", param=QueryParam(mode="local"))
)

# Perform global search
print(
    rag.query("What are the top themes in this story?", param=QueryParam(mode="global"))
)

# Perform hybrid search
print(
    rag.query("What are the top themes in this story?", param=QueryParam(mode="hybrid"))
)<|MERGE_RESOLUTION|>--- conflicted
+++ resolved
@@ -28,12 +28,7 @@
     ),
 )
 
-<<<<<<< HEAD
-with open("./book.txt") as f:
-=======
-
 with open("./book.txt", "r", encoding="utf-8") as f:
->>>>>>> b2021216
     rag.insert(f.read())
 
 # Perform naive search
