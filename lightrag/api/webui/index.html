<<<<<<< HEAD
<!doctype html>
<html lang="en">
  <head>
    <meta charset="UTF-8" />
    <meta http-equiv="Cache-Control" content="no-cache, no-store, must-revalidate" />
    <meta http-equiv="Pragma" content="no-cache" />
    <meta http-equiv="Expires" content="0" />
    <link rel="icon" type="image/svg+xml" href="logo.png" />
    <meta name="viewport" content="width=device-width, initial-scale=1.0" />
    <title>Lightrag</title>
    <script type="module" crossorigin src="/webui/assets/index-CK5vZu79.js"></script>
=======
<!doctype html>
<html lang="en">
  <head>
    <meta charset="UTF-8" />
    <meta http-equiv="Cache-Control" content="no-cache, no-store, must-revalidate" />
    <meta http-equiv="Pragma" content="no-cache" />
    <meta http-equiv="Expires" content="0" />
    <link rel="icon" type="image/svg+xml" href="logo.png" />
    <meta name="viewport" content="width=device-width, initial-scale=1.0" />
    <title>Lightrag</title>
    <script type="module" crossorigin src="/webui/assets/index-DPk-nJzB.js"></script>
>>>>>>> ed9d2b9c
    <link rel="modulepreload" crossorigin href="/webui/assets/react-vendor-DEwriMA6.js">
    <link rel="modulepreload" crossorigin href="/webui/assets/ui-vendor-CeCm8EER.js">
    <link rel="modulepreload" crossorigin href="/webui/assets/graph-vendor-B-X5JegA.js">
    <link rel="modulepreload" crossorigin href="/webui/assets/utils-vendor-BysuhMZA.js">
<<<<<<< HEAD
    <link rel="modulepreload" crossorigin href="/webui/assets/feature-graph-BRy1ylQq.js">
    <link rel="modulepreload" crossorigin href="/webui/assets/mermaid-vendor-Dd5D7gIM.js">
    <link rel="modulepreload" crossorigin href="/webui/assets/markdown-vendor-pqtXaryV.js">
    <link rel="modulepreload" crossorigin href="/webui/assets/feature-retrieval-BEGEjE8O.js">
    <link rel="modulepreload" crossorigin href="/webui/assets/feature-documents-BlMpGKrb.js">
    <link rel="stylesheet" crossorigin href="/webui/assets/feature-graph-BipNuM18.css">
    <link rel="stylesheet" crossorigin href="/webui/assets/index-Dd2S8XA6.css">
  </head>
  <body>
    <div id="root"></div>

  </body>
</html>
=======
    <link rel="modulepreload" crossorigin href="/webui/assets/feature-graph-n9v7_77L.js">
    <link rel="modulepreload" crossorigin href="/webui/assets/mermaid-vendor-DJG80fdk.js">
    <link rel="modulepreload" crossorigin href="/webui/assets/markdown-vendor-BBaHfVvE.js">
    <link rel="modulepreload" crossorigin href="/webui/assets/feature-retrieval-C3RSdrRs.js">
    <link rel="modulepreload" crossorigin href="/webui/assets/feature-documents-wtbEF8SC.js">
    <link rel="stylesheet" crossorigin href="/webui/assets/feature-graph-BipNuM18.css">
    <link rel="stylesheet" crossorigin href="/webui/assets/index-CM0YrL-d.css">
  </head>
  <body>
    <div id="root"></div>
  </body>
</html>
>>>>>>> ed9d2b9c
<|MERGE_RESOLUTION|>--- conflicted
+++ resolved
@@ -1,57 +1,28 @@
-<<<<<<< HEAD
-<!doctype html>
-<html lang="en">
-  <head>
-    <meta charset="UTF-8" />
-    <meta http-equiv="Cache-Control" content="no-cache, no-store, must-revalidate" />
-    <meta http-equiv="Pragma" content="no-cache" />
-    <meta http-equiv="Expires" content="0" />
-    <link rel="icon" type="image/svg+xml" href="logo.png" />
-    <meta name="viewport" content="width=device-width, initial-scale=1.0" />
-    <title>Lightrag</title>
-    <script type="module" crossorigin src="/webui/assets/index-CK5vZu79.js"></script>
-=======
-<!doctype html>
-<html lang="en">
-  <head>
-    <meta charset="UTF-8" />
-    <meta http-equiv="Cache-Control" content="no-cache, no-store, must-revalidate" />
-    <meta http-equiv="Pragma" content="no-cache" />
-    <meta http-equiv="Expires" content="0" />
-    <link rel="icon" type="image/svg+xml" href="logo.png" />
-    <meta name="viewport" content="width=device-width, initial-scale=1.0" />
-    <title>Lightrag</title>
-    <script type="module" crossorigin src="/webui/assets/index-DPk-nJzB.js"></script>
->>>>>>> ed9d2b9c
-    <link rel="modulepreload" crossorigin href="/webui/assets/react-vendor-DEwriMA6.js">
-    <link rel="modulepreload" crossorigin href="/webui/assets/ui-vendor-CeCm8EER.js">
-    <link rel="modulepreload" crossorigin href="/webui/assets/graph-vendor-B-X5JegA.js">
-    <link rel="modulepreload" crossorigin href="/webui/assets/utils-vendor-BysuhMZA.js">
-<<<<<<< HEAD
-    <link rel="modulepreload" crossorigin href="/webui/assets/feature-graph-BRy1ylQq.js">
-    <link rel="modulepreload" crossorigin href="/webui/assets/mermaid-vendor-Dd5D7gIM.js">
-    <link rel="modulepreload" crossorigin href="/webui/assets/markdown-vendor-pqtXaryV.js">
-    <link rel="modulepreload" crossorigin href="/webui/assets/feature-retrieval-BEGEjE8O.js">
-    <link rel="modulepreload" crossorigin href="/webui/assets/feature-documents-BlMpGKrb.js">
-    <link rel="stylesheet" crossorigin href="/webui/assets/feature-graph-BipNuM18.css">
-    <link rel="stylesheet" crossorigin href="/webui/assets/index-Dd2S8XA6.css">
-  </head>
-  <body>
-    <div id="root"></div>
-
-  </body>
-</html>
-=======
-    <link rel="modulepreload" crossorigin href="/webui/assets/feature-graph-n9v7_77L.js">
-    <link rel="modulepreload" crossorigin href="/webui/assets/mermaid-vendor-DJG80fdk.js">
-    <link rel="modulepreload" crossorigin href="/webui/assets/markdown-vendor-BBaHfVvE.js">
-    <link rel="modulepreload" crossorigin href="/webui/assets/feature-retrieval-C3RSdrRs.js">
-    <link rel="modulepreload" crossorigin href="/webui/assets/feature-documents-wtbEF8SC.js">
-    <link rel="stylesheet" crossorigin href="/webui/assets/feature-graph-BipNuM18.css">
-    <link rel="stylesheet" crossorigin href="/webui/assets/index-CM0YrL-d.css">
-  </head>
-  <body>
-    <div id="root"></div>
-  </body>
-</html>
->>>>>>> ed9d2b9c
+<!doctype html>
+<html lang="en">
+  <head>
+    <meta charset="UTF-8" />
+    <meta http-equiv="Cache-Control" content="no-cache, no-store, must-revalidate" />
+    <meta http-equiv="Pragma" content="no-cache" />
+    <meta http-equiv="Expires" content="0" />
+    <link rel="icon" type="image/svg+xml" href="logo.png" />
+    <meta name="viewport" content="width=device-width, initial-scale=1.0" />
+    <title>Lightrag</title>
+    <script type="module" crossorigin src="/webui/assets/index-DPk-nJzB.js"></script>
+    <link rel="modulepreload" crossorigin href="/webui/assets/react-vendor-DEwriMA6.js">
+    <link rel="modulepreload" crossorigin href="/webui/assets/ui-vendor-CeCm8EER.js">
+    <link rel="modulepreload" crossorigin href="/webui/assets/graph-vendor-B-X5JegA.js">
+    <link rel="modulepreload" crossorigin href="/webui/assets/utils-vendor-BysuhMZA.js">
+    <link rel="modulepreload" crossorigin href="/webui/assets/feature-graph-n9v7_77L.js">
+    <link rel="modulepreload" crossorigin href="/webui/assets/mermaid-vendor-DJG80fdk.js">
+    <link rel="modulepreload" crossorigin href="/webui/assets/markdown-vendor-BBaHfVvE.js">
+    <link rel="modulepreload" crossorigin href="/webui/assets/feature-retrieval-C3RSdrRs.js">
+    <link rel="modulepreload" crossorigin href="/webui/assets/feature-documents-wtbEF8SC.js">
+    <link rel="stylesheet" crossorigin href="/webui/assets/feature-graph-BipNuM18.css">
+    <link rel="stylesheet" crossorigin href="/webui/assets/index-CM0YrL-d.css">
+  </head>
+  <body>
+    <div id="root"></div>
+
+  </body>
+</html>